--- conflicted
+++ resolved
@@ -146,11 +146,7 @@
         return {"message": "Response added to project"}
     except Exception as e:
         print(str(e))
-<<<<<<< HEAD
-        raise HTTPException(status_code=500, detail="Internal server error KILL ME NAOOO!!!!")
-=======
         raise HTTPException(status_code=500, detail="Internal server error KILL ME NAOOO!!!!")
 
 
-# testing merge request updated 6
->>>>>>> 470bc974
+# testing merge request updated 6