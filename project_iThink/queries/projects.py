--- conflicted
+++ resolved
@@ -34,44 +34,6 @@
             projects.append(ProjectOut(**document))
         return projects
 
-<<<<<<< HEAD
-
-
-
-# from pydantic import BaseModel
-# from typing import Optional, List
-# from .client import Queries
-
-
-# class ProjectIn(BaseModel):
-#     title: str
-#     description: Optional[str] = None
-#     responses: Optional[List[str]] = []
-
-
-# class ProjectOut(ProjectIn):
-#     id: str
-
-
-# class ProjectQueries(Queries):
-#     DB_NAME = "db-name"
-#     COLLECTION = "projects"
-
-#     def create_project(self, info: ProjectIn) -> ProjectOut:
-#         props = info.dict()
-#         self.collection.insert_one(props)
-#         props["id"] = str(props["_id"])
-#         return ProjectOut(**props)
-
-#     def get_all_projects(self) -> list[ProjectOut]:
-#         db = self.collection.find()
-#         projects = []
-#         for document in db:
-#             document["id"] = str(document["_id"])
-#             projects.append(ProjectOut(**document))
-#         return projects
-=======
     def delete_project(self, project_id: str) -> None:
         """Delete a project by id."""
-        self.collection.delete_one({"_id": ObjectId(project_id)})
->>>>>>> 470bc974
+        self.collection.delete_one({"_id": ObjectId(project_id)})