import "./App.css";
import React, { useState, useEffect } from "react";
import { BrowserRouter, Routes, Route } from "react-router-dom";
import LoginForm from "./LoginForm.js";
import AddUserForm from "./AddUserForm.js";
import AI from "./AI";
import NavBar from "./NavBar";
import UpdateUser from "./UpdateUser";
import HomeLoggedIn from "./HomeLoggedIn";
import HomeLoggedOut from "./HomeLoggedOut";
import Footer from "./Footer";
import CreateProject from "./CreateProject";
import ProjectForm from "./ProjectForm";
import VisionBoard from "./VisionBoard";
import ImageList from "./ImageList";
import EditResponses from "./editResponses";
import Contact1 from "./contact";
import Pricing from "./pricing";
import Faq from "./faq";

function App() {
    const [loggedIn, setLoggedIn] = useState(false);

    useEffect(() => {
        const token = localStorage.getItem("token");
        setLoggedIn(token !== null);
    }, []);
<<<<<<< HEAD
=======



>>>>>>> 64dbd543
    const domain = /https:\/\/[^/]+/;
    const basename = process.env.PUBLIC_URL.replace(domain, "");
    return (
        <BrowserRouter basename={basename}>
            <NavBar />
            <div>
                <Routes>
                    <Route path="/login" element={<LoginForm />} />
                    <Route path="/register" element={<AddUserForm />} />
                    <Route path="/ai" element={<AI />} />
                    <Route path="/update" element={<UpdateUser />} />
                    <Route path="/create/project" element={<CreateProject />} />
                    <Route path="/projectForm" element={<ProjectForm />} />
                    <Route path="/VisionBoard" element={<VisionBoard />} />
                    <Route path="/ImageList" element={<ImageList />} />
                    <Route path="/editResponses" element={<EditResponses />} />
                    <Route path="/contact" element={<Contact1 />} />
                    <Route path="/pricing" element={<Pricing />} />
                    <Route path="/faq" element={<Faq />} />
                    <Route
                        path="/"
                        element={
                            loggedIn ? <HomeLoggedIn /> : <HomeLoggedOut />
                        }
                    />
                </Routes>
            </div>
            <Footer />
        </BrowserRouter>
    );
}

export default App;<|MERGE_RESOLUTION|>--- conflicted
+++ resolved
@@ -25,12 +25,7 @@
         const token = localStorage.getItem("token");
         setLoggedIn(token !== null);
     }, []);
-<<<<<<< HEAD
-=======
 
-
-
->>>>>>> 64dbd543
     const domain = /https:\/\/[^/]+/;
     const basename = process.env.PUBLIC_URL.replace(domain, "");
     return (
